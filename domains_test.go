package main

import (
	"crypto/rand"
	"fmt"
	"io/ioutil"
	"os"
	"testing"
	"time"

	"github.com/stretchr/testify/assert"
	"github.com/stretchr/testify/require"
)

func TestReadProjects(t *testing.T) {
	setUpTests()

	d := make(domains)
	err := d.ReadGroups("test.io")
	require.NoError(t, err)

	var domains []string
	for domain := range d {
		domains = append(domains, domain)
	}

	expectedDomains := []string{
		"group.test.io",
		"group.internal.test.io",
		"test.domain.com", // from config.json
		"other.domain.com",
		"domain.404.com",
		"group.404.test.io",
		"group.https-only.test.io",
		"test.my-domain.com",
		"test2.my-domain.com",
		"no.cert.com",
	}

	for _, expected := range domains {
		assert.Contains(t, domains, expected)
	}

	for _, actual := range domains {
		assert.Contains(t, expectedDomains, actual)
	}

	// Check that multiple domains in the same project are recorded faithfully
	exp1 := &domainConfig{Domain: "test.domain.com"}
	assert.Equal(t, exp1, d["test.domain.com"].Config)

	exp2 := &domainConfig{Domain: "other.domain.com", Certificate: "test", Key: "key"}
	assert.Equal(t, exp2, d["other.domain.com"].Config)
}

// This write must be atomic, otherwise we cannot predict the state of the
// domain watcher goroutine. We cannot use ioutil.WriteFile because that
// has a race condition where the file is empty, which can get picked up
// by the domain watcher.
func writeRandomTimestamp(t *testing.T) {
	b := make([]byte, 10)
	n, _ := rand.Read(b)
	require.True(t, n > 0, "read some random bytes")

	temp, err := ioutil.TempFile(".", "TestWatchDomains")
	require.NoError(t, err)
	_, err = temp.Write(b)
	require.NoError(t, err, "write to tempfile")
	require.NoError(t, temp.Close(), "close tempfile")

	require.NoError(t, os.Rename(temp.Name(), updateFile), "rename tempfile")
}

func TestWatchDomains(t *testing.T) {
	setUpTests()

	require.NoError(t, os.RemoveAll(updateFile))

	update := make(chan domains)
	go watchDomains("gitlab.io", func(domains domains) {
		update <- domains
	}, time.Microsecond*50)

	defer os.Remove(updateFile)

	domains := recvTimeout(t, update)
	assert.NotNil(t, domains, "if the domains are fetched on start")

	writeRandomTimestamp(t)
	domains = recvTimeout(t, update)
	assert.NotNil(t, domains, "if the domains are updated after the creation")

	writeRandomTimestamp(t)
	domains = recvTimeout(t, update)
	assert.NotNil(t, domains, "if the domains are updated after the timestamp change")
}

<<<<<<< HEAD
func recvTimeout(t *testing.T, ch <-chan domains) domains {
	timeout := 5 * time.Second

	select {
	case d := <-ch:
		return d
	case <-time.After(timeout):
		t.Fatalf("timeout after %v waiting for domain update", timeout)
		return nil
	}
=======
	os.Remove(updateFile)
	domains = <-update
	assert.NotNil(t, domains, "if the domains are updated after the timestamp removal")
}

func BenchmarkReadGroups(b *testing.B) {
	testRoot, err := ioutil.TempDir("", "gitlab-pages-test")
	require.NoError(b, err)

	cwd, err := os.Getwd()
	require.NoError(b, err)

	defer func(oldWd, testWd string) {
		os.Chdir(oldWd)
		fmt.Printf("cleaning up test directory %s\n", testWd)
		os.RemoveAll(testWd)
	}(cwd, testRoot)

	require.NoError(b, os.Chdir(testRoot))

	nGroups := 10000
	b.Logf("creating fake domains directory with %d groups", nGroups)
	for i := 0; i < nGroups; i++ {
		for j := 0; j < 5; j++ {
			dir := fmt.Sprintf("%s/group-%d/project-%d", testRoot, i, j)
			require.NoError(b, os.MkdirAll(dir+"/public", 0755))

			fakeConfig := fmt.Sprintf(`{"Domains":[{"Domain":"foo.%d.%d.example.io","Certificate":"bar","Key":"baz"}]}`, i, j)
			require.NoError(b, ioutil.WriteFile(dir+"/config.json", []byte(fakeConfig), 0644))
		}
		if i%100 == 0 {
			fmt.Print(".")
		}
	}

	b.Run("ReadGroups", func(b *testing.B) {
		var testDomains domains
		for i := 0; i < 2; i++ {
			testDomains = domains(make(map[string]*domain))
			require.NoError(b, testDomains.ReadGroups("example.com"))
		}
		b.Logf("found %d domains", len(testDomains))
	})
>>>>>>> 0a94a639
}<|MERGE_RESOLUTION|>--- conflicted
+++ resolved
@@ -95,7 +95,6 @@
 	assert.NotNil(t, domains, "if the domains are updated after the timestamp change")
 }
 
-<<<<<<< HEAD
 func recvTimeout(t *testing.T, ch <-chan domains) domains {
 	timeout := 5 * time.Second
 
@@ -106,10 +105,6 @@
 		t.Fatalf("timeout after %v waiting for domain update", timeout)
 		return nil
 	}
-=======
-	os.Remove(updateFile)
-	domains = <-update
-	assert.NotNil(t, domains, "if the domains are updated after the timestamp removal")
 }
 
 func BenchmarkReadGroups(b *testing.B) {
@@ -150,5 +145,4 @@
 		}
 		b.Logf("found %d domains", len(testDomains))
 	})
->>>>>>> 0a94a639
 }