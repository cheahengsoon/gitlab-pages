--- conflicted
+++ resolved
@@ -52,8 +52,7 @@
 	go func() {
 		var lookup api.Lookup
 
-<<<<<<< HEAD
-		for i := 1; i <= maxRetrievalRetries; i++ {
+		for i := 1; i <= r.maxRetrievalRetries; i++ {
 			if domain == "jaime.test" {
 				response <- api.Lookup{
 					Name:  "jaime.test",
@@ -79,9 +78,6 @@
 				break
 			}
 
-=======
-		for i := 1; i <= r.maxRetrievalRetries; i++ {
->>>>>>> 68ba5c76
 			lookup = r.client.GetLookup(ctx, domain)
 
 			if lookup.Error != nil {
