--- conflicted
+++ resolved
@@ -18,9 +18,6 @@
 	encodedSecret = "e41rcFh7XBA7sNABWVCe2AZvxMsy6QDtJ8S9Ql1UiN8=" // 32 bytes, base64 encoded
 )
 
-<<<<<<< HEAD
-func TestGetLookupForErrorResponses(t *testing.T) {
-=======
 func TestNewValidBaseURL(t *testing.T) {
 	_, err := NewClient("https://gitlab.com", secretKey())
 	require.NoError(t, err)
@@ -49,8 +46,7 @@
 	})
 }
 
-func TestGetVirtualDomainForErrorResponses(t *testing.T) {
->>>>>>> 7f35a7b7
+func TestLookupForErrorResponses(t *testing.T) {
 	tests := map[int]string{
 		http.StatusNoContent:    "No Content",
 		http.StatusUnauthorized: "Unauthorized",
