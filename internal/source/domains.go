package source

import (
<<<<<<< HEAD
=======
	"errors"
	"os"
	"strings"

>>>>>>> b0f9d9c6
	"gitlab.com/gitlab-org/gitlab-pages/internal/domain"
	"gitlab.com/gitlab-org/gitlab-pages/internal/source/disk"
	"gitlab.com/gitlab-org/gitlab-pages/internal/source/gitlab"
)

var newSourceDomains []string
var brokenSourceDomain string

func init() {
	testDomains := os.Getenv("GITLAB_NEW_SOURCE_DOMAINS")
	if testDomains != "" {
		newSourceDomains = strings.Split(testDomains, ",")
	}

	brokenDomain := os.Getenv("GITLAB_NEW_SOURCE_BROKEN_DOMAIN")
	if brokenDomain != "" {
		brokenSourceDomain = brokenDomain
	}
}

// Domains struct represents a map of all domains supported by pages. It is
// currently using two sources during the transition to the new GitLab domains
// source.
type Domains struct {
<<<<<<< HEAD
	Source
=======
	gitlab Source
	disk   *disk.Disk // legacy disk source
>>>>>>> b0f9d9c6
}

// NewDomains is a factory method for domains initializing a mutex. It should
// not initialize `dm` as we later check the readiness by comparing it with a
// nil value.
func NewDomains(config Config) *Domains {
	return &Domains{
<<<<<<< HEAD
		Source: disk.New(),
	}
}

// GetDomain overridden here allows us to switch behavior and the domains
// source for some subset of domains, to test / PoC the new GitLab Domains
// Source that we plan to introduce
func (d *Domains) GetDomain(name string) *domain.Domain {
	return d.Source.GetDomain(name)
=======
		disk:   disk.New(),
		gitlab: gitlab.New(config),
	}
}

// GetDomain retrieves a domain information from a source. We are using two
// sources here because it allows us to switch behavior and the domain source
// for some subset of domains, to test / PoC the new GitLab Domains Source that
// we plan to use to replace the disk source.
func (d *Domains) GetDomain(name string) (*domain.Domain, error) {
	if name == brokenSourceDomain {
		return nil, errors.New("broken test domain used")
	}

	return d.source(name).GetDomain(name)
}

// Read starts the disk domain source. It is DEPRECATED, because we want to
// remove it entirely when disk source gets removed.
func (d *Domains) Read(rootDomain string) {
	d.disk.Read(rootDomain)
}

// IsReady checks if the disk domain source managed to traverse entire pages
// filesystem and is ready for use. It is DEPRECATED, because we want to remove
// it entirely when disk source gets removed.
func (d *Domains) IsReady() bool {
	return d.disk.IsReady()
}

func (d *Domains) source(domain string) Source {
	for _, name := range newSourceDomains {
		if domain == name {
			return d.gitlab
		}
	}

	return d.disk
>>>>>>> b0f9d9c6
}<|MERGE_RESOLUTION|>--- conflicted
+++ resolved
@@ -1,13 +1,10 @@
 package source
 
 import (
-<<<<<<< HEAD
-=======
 	"errors"
 	"os"
 	"strings"
 
->>>>>>> b0f9d9c6
 	"gitlab.com/gitlab-org/gitlab-pages/internal/domain"
 	"gitlab.com/gitlab-org/gitlab-pages/internal/source/disk"
 	"gitlab.com/gitlab-org/gitlab-pages/internal/source/gitlab"
@@ -32,12 +29,8 @@
 // currently using two sources during the transition to the new GitLab domains
 // source.
 type Domains struct {
-<<<<<<< HEAD
-	Source
-=======
 	gitlab Source
 	disk   *disk.Disk // legacy disk source
->>>>>>> b0f9d9c6
 }
 
 // NewDomains is a factory method for domains initializing a mutex. It should
@@ -45,17 +38,6 @@
 // nil value.
 func NewDomains(config Config) *Domains {
 	return &Domains{
-<<<<<<< HEAD
-		Source: disk.New(),
-	}
-}
-
-// GetDomain overridden here allows us to switch behavior and the domains
-// source for some subset of domains, to test / PoC the new GitLab Domains
-// Source that we plan to introduce
-func (d *Domains) GetDomain(name string) *domain.Domain {
-	return d.Source.GetDomain(name)
-=======
 		disk:   disk.New(),
 		gitlab: gitlab.New(config),
 	}
@@ -94,5 +76,4 @@
 	}
 
 	return d.disk
->>>>>>> b0f9d9c6
 }