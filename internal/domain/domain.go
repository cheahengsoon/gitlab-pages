package domain

import (
	"crypto/tls"
	"errors"
	"fmt"
	"io"
	"mime"
	"net"
	"net/http"
	"os"
	"path/filepath"
	"strconv"
	"strings"
	"sync"
	"time"

	"gitlab.com/gitlab-org/gitlab-pages/internal/httperrors"
	"gitlab.com/gitlab-org/gitlab-pages/internal/httputil"
)

type locationDirectoryError struct {
	FullPath     string
	RelativePath string
}

type project struct {
	NamespaceProject bool
	HTTPSOnly        bool
	AccessControl    bool
	ID               uint64
}

type projects map[string]*project

// D is a domain that gitlab-pages can serve.
type D struct {
	group string

	// custom domains:
	projectName string
	config      *domainConfig

	certificate      *tls.Certificate
	certificateError error
	certificateOnce  sync.Once

	// group domains:
	projects projects
}

// String implements Stringer.
func (d *D) String() string {
	if d.group != "" && d.projectName != "" {
		return d.group + "/" + d.projectName
	}

	if d.group != "" {
		return d.group
	}

	return d.projectName
}

func (l *locationDirectoryError) Error() string {
	return "location error accessing directory where file expected"
}

func acceptsGZip(r *http.Request) bool {
	if r.Header.Get("Range") != "" {
		return false
	}

	offers := []string{"gzip", "identity"}
	acceptedEncoding := httputil.NegotiateContentEncoding(r, offers)
	return acceptedEncoding == "gzip"
}

func handleGZip(w http.ResponseWriter, r *http.Request, fullPath string) string {
	if !acceptsGZip(r) {
		return fullPath
	}

	gzipPath := fullPath + ".gz"

	// Ensure the .gz file is not a symlink
	if fi, err := os.Lstat(gzipPath); err != nil || !fi.Mode().IsRegular() {
		return fullPath
	}

	w.Header().Set("Content-Encoding", "gzip")

	return gzipPath
}

func setContentType(w http.ResponseWriter, fullPath string) {
	ext := filepath.Ext(fullPath)
	ctype := mime.TypeByExtension(ext)
	if ctype != "" {
		w.Header().Set("Content-Type", ctype)
	}
}

<<<<<<< HEAD
// Look up a project inside the domain based on the host and path. Returns the
// project and its name (if applicable)
func (d *D) getProject(r *http.Request) (*project, string) {
	// Check for a project specified in the URL: http://group.gitlab.io/projectA
	// If present, these projects shadow the group domain.
	split := strings.SplitN(r.URL.Path, "/", 3)
	if len(split) >= 2 {
		if project := d.projects[split[1]]; project != nil {
			return project, split[1]
		}
	}

	// Since the URL doesn't specify a project (e.g. http://mydomain.gitlab.io),
	// return the group project if it exists.
	if host := getHost(r); host != "" {
		if groupProject := d.projects[host]; groupProject != nil {
			return groupProject, host
		}
	}

	return nil, ""
}

=======
>>>>>>> d07b803b
func getHost(r *http.Request) string {
	host := strings.ToLower(r.Host)

	if splitHost, _, err := net.SplitHostPort(host); err == nil {
		host = splitHost
<<<<<<< HEAD
	}

	return host
}

// IsHTTPSOnly figures out if the request should be handled with HTTPS
// only by looking at group and project level config.
func (d *D) IsHTTPSOnly(r *http.Request) bool {
	if d == nil {
		return false
	}

	// Check custom domain config (e.g. http://example.com)
	if d.config != nil {
		return d.config.HTTPSOnly
	}

	// Check projects served under the group domain, including the default one
	if project, _ := d.getProject(r); project != nil {
		return project.HTTPSOnly
	}

	return false
}

// IsAccessControlEnabled figures out if the request is to a project that has access control enabled
func (d *D) IsAccessControlEnabled(r *http.Request) bool {
	if d == nil {
		return false
	}

	// Check custom domain config (e.g. http://example.com)
	if d.config != nil {
		return d.config.AccessControl
	}

	// Check projects served under the group domain, including the default one
	if project, _ := d.getProject(r); project != nil {
		return project.AccessControl
	}

	return false
}

// IsNamespaceProject figures out if the request is to a namespace project
func (d *D) IsNamespaceProject(r *http.Request) bool {
	if d == nil {
		return false
	}

	// If request is to a custom domain, we do not handle it as a namespace project
	// as there can't be multiple projects under the same custom domain
	if d.config != nil {
		return false
	}

	// Check projects served under the group domain, including the default one
	if project, _ := d.getProject(r); project != nil {
		return project.NamespaceProject
	}

	return false
}

// GetID figures out what is the ID of the project user tries to access
func (d *D) GetID(r *http.Request) uint64 {
	if d == nil {
		return 0
	}

	if d.config != nil {
		return d.config.ID
	}

	project, _ := d.getProject(r)

	if project != nil {
		return project.ID
	}

	return 0
}

// HasProject figures out if the project exists that the user tries to access
func (d *D) HasProject(r *http.Request) bool {
=======
	}

	return host
}

// Look up a project inside the domain based on the host and path. Returns the
// project and its name (if applicable)
func (d *D) getProjectWithSubpath(r *http.Request) (*project, string, string) {
	// Check for a project specified in the URL: http://group.gitlab.io/projectA
	// If present, these projects shadow the group domain.
	split := strings.SplitN(r.URL.Path, "/", 3)
	if len(split) >= 2 {
		if project := d.projects[split[1]]; project != nil {
			return project, split[1], strings.Join(split[2:], "/")
		}
	}

	// Since the URL doesn't specify a project (e.g. http://mydomain.gitlab.io),
	// return the group project if it exists.
	if host := getHost(r); host != "" {
		if groupProject := d.projects[host]; groupProject != nil {
			return groupProject, host, strings.Join(split[1:], "/")
		}
	}

	return nil, "", ""
}

// IsHTTPSOnly figures out if the request should be handled with HTTPS
// only by looking at group and project level config.
func (d *D) IsHTTPSOnly(r *http.Request) bool {
>>>>>>> d07b803b
	if d == nil {
		return false
	}

<<<<<<< HEAD
	if d.config != nil {
		return true
	}

	project, _ := d.getProject(r)

	if project != nil {
		return true
=======
	// Check custom domain config (e.g. http://example.com)
	if d.config != nil {
		return d.config.HTTPSOnly
	}

	// Check projects served under the group domain, including the default one
	if project, _, _ := d.getProjectWithSubpath(r); project != nil {
		return project.HTTPSOnly
>>>>>>> d07b803b
	}

	return false
}

func (d *D) serveFile(w http.ResponseWriter, r *http.Request, origPath string) error {
	fullPath := handleGZip(w, r, origPath)

	file, err := os.Open(fullPath)
	if err != nil {
		return err
	}
	defer file.Close()

	fi, err := file.Stat()
	if err != nil {
		return err
	}

	if !d.IsAccessControlEnabled(r) {
		// Set caching headers
		w.Header().Set("Cache-Control", "max-age=600")
		w.Header().Set("Expires", time.Now().Add(10*time.Minute).Format(time.RFC1123))
	}

	// ServeContent sets Content-Type for us
	http.ServeContent(w, r, origPath, fi.ModTime(), file)
	return nil
}

func (d *D) serveCustomFile(w http.ResponseWriter, r *http.Request, code int, origPath string) error {
	fullPath := handleGZip(w, r, origPath)

	// Open and serve content of file
	file, err := os.Open(fullPath)
	if err != nil {
		return err
	}
	defer file.Close()

	fi, err := file.Stat()
	if err != nil {
		return err
	}

	setContentType(w, origPath)
	w.Header().Set("Content-Length", strconv.FormatInt(fi.Size(), 10))
	w.WriteHeader(code)

	if r.Method != "HEAD" {
		_, err := io.CopyN(w, file, fi.Size())
		return err
	}

	return nil
}

// Resolve the HTTP request to a path on disk, converting requests for
// directories to requests for index.html inside the directory if appropriate.
func (d *D) resolvePath(projectName string, subPath ...string) (string, error) {
	publicPath := filepath.Join(d.group, projectName, "public")

	// Don't use filepath.Join as cleans the path,
	// where we want to traverse full path as supplied by user
	// (including ..)
	testPath := publicPath + "/" + strings.Join(subPath, "/")
	fullPath, err := filepath.EvalSymlinks(testPath)
	if err != nil {
		return "", err
	}

	// The requested path resolved to somewhere outside of the public/ directory
	if !strings.HasPrefix(fullPath, publicPath+"/") && fullPath != publicPath {
		return "", fmt.Errorf("%q should be in %q", fullPath, publicPath)
	}

	fi, err := os.Lstat(fullPath)
	if err != nil {
		return "", err
	}

	// The requested path is a directory, so try index.html via recursion
	if fi.IsDir() {
		return "", &locationDirectoryError{
			FullPath:     fullPath,
			RelativePath: strings.TrimPrefix(fullPath, publicPath),
		}
	}

	// The file exists, but is not a supported type to serve. Perhaps a block
	// special device or something else that may be a security risk.
	if !fi.Mode().IsRegular() {
		return "", fmt.Errorf("%s: is not a regular file", fullPath)
	}

	return fullPath, nil
}

func (d *D) tryNotFound(w http.ResponseWriter, r *http.Request, projectName string) error {
	page404, err := d.resolvePath(projectName, "404.html")
	if err != nil {
		return err
	}

	err = d.serveCustomFile(w, r, http.StatusNotFound, page404)
	if err != nil {
		return err
	}
	return nil
}

func (d *D) tryFile(w http.ResponseWriter, r *http.Request, projectName string, subPath ...string) error {
	fullPath, err := d.resolvePath(projectName, subPath...)
	if locationError, _ := err.(*locationDirectoryError); locationError != nil {
		if endsWithSlash(r.URL.Path) {
			fullPath, err = d.resolvePath(projectName, filepath.Join(subPath...), "index.html")
		} else {
			// Concat Host with URL.Path
			redirectPath := "//" + r.Host + "/"
			redirectPath += strings.TrimPrefix(r.URL.Path, "/")

			// Ensure that there's always "/" at end
			redirectPath = strings.TrimSuffix(redirectPath, "/") + "/"
			http.Redirect(w, r, redirectPath, 302)
			return nil
		}
	}

	if err != nil {
		return err
	}

	return d.serveFile(w, r, fullPath)
}

<<<<<<< HEAD
func (d *D) serveFileFromGroup(w http.ResponseWriter, r *http.Request) bool {
	// The Path always contains "/" at the beginning
	split := strings.SplitN(r.URL.Path, "/", 3)

	// Try to serve file for http://group.example.com/subpath/... => /group/subpath/...
	if len(split) >= 2 && d.tryFile(w, r, split[1], split[1], split[2:]...) == nil {
		return true
	}

	// Try to serve file for http://group.example.com/... => /group/group.example.com/...
	if r.Host != "" && d.tryFile(w, r, strings.ToLower(r.Host), "", r.URL.Path) == nil {
		return true
	}

	return false
}

func (d *D) serveNotFoundFromGroup(w http.ResponseWriter, r *http.Request) {
	// The Path always contains "/" at the beginning
	split := strings.SplitN(r.URL.Path, "/", 3)

	// Try serving not found page for http://group.example.com/subpath/ => /group/subpath/404.html
	if len(split) >= 2 && d.tryNotFound(w, r, split[1]) == nil {
		return
	}
=======
func (d *D) serveFromGroup(w http.ResponseWriter, r *http.Request) {
	project, projectName, subPath := d.getProjectWithSubpath(r)
	if project == nil {
		httperrors.Serve404(w)
		return
	}

	if d.tryFile(w, r, projectName, subPath) == nil {
		return
	}

	// FIXME: In the public namespace project case, since we only serve these
	// 404s if the project does not exist, they will reveal the existence of
	// private projects once access control is implemented.
>>>>>>> d07b803b

	// Try serving custom not-found page
	if d.tryNotFound(w, r, projectName) == nil {
		return
	}

	// Generic 404
	httperrors.Serve404(w)
}

func (d *D) serveFileFromConfig(w http.ResponseWriter, r *http.Request) bool {
	// Try to serve file for http://host/... => /group/project/...
<<<<<<< HEAD
	if d.tryFile(w, r, d.projectName, "", r.URL.Path) == nil {
		return true
=======
	if d.tryFile(w, r, d.projectName, r.URL.Path) == nil {
		return
>>>>>>> d07b803b
	}

	return false
}

func (d *D) serveNotFoundFromConfig(w http.ResponseWriter, r *http.Request) {
	// Try serving not found page for http://host/ => /group/project/404.html
	if d.tryNotFound(w, r, d.projectName) == nil {
		return
	}

	// Serve generic not found
	httperrors.Serve404(w)
}

// EnsureCertificate parses the PEM-encoded certificate for the domain
func (d *D) EnsureCertificate() (*tls.Certificate, error) {
	if d.config == nil {
		return nil, errors.New("tls certificates can be loaded only for pages with configuration")
	}

	d.certificateOnce.Do(func() {
		var cert tls.Certificate
		cert, d.certificateError = tls.X509KeyPair([]byte(d.config.Certificate), []byte(d.config.Key))
		if d.certificateError == nil {
			d.certificate = &cert
		}
	})

	return d.certificate, d.certificateError
}

// ServeFileHTTP implements http.Handler. Returns true if something was served, false if not.
func (d *D) ServeFileHTTP(w http.ResponseWriter, r *http.Request) bool {
	if d == nil {
		httperrors.Serve404(w)
		return true
	}

	if d.config != nil {
		return d.serveFileFromConfig(w, r)
	}

	return d.serveFileFromGroup(w, r)
}

// ServeNotFoundHTTP implements http.Handler. Serves the not found pages from the projects.
func (d *D) ServeNotFoundHTTP(w http.ResponseWriter, r *http.Request) {
	if d == nil {
		httperrors.Serve404(w)
		return
	}

	if d.config != nil {
		d.serveNotFoundFromConfig(w, r)
	}

	d.serveNotFoundFromGroup(w, r)
}

func endsWithSlash(path string) bool {
	return strings.HasSuffix(path, "/")
}<|MERGE_RESOLUTION|>--- conflicted
+++ resolved
@@ -101,124 +101,11 @@
 	}
 }
 
-<<<<<<< HEAD
-// Look up a project inside the domain based on the host and path. Returns the
-// project and its name (if applicable)
-func (d *D) getProject(r *http.Request) (*project, string) {
-	// Check for a project specified in the URL: http://group.gitlab.io/projectA
-	// If present, these projects shadow the group domain.
-	split := strings.SplitN(r.URL.Path, "/", 3)
-	if len(split) >= 2 {
-		if project := d.projects[split[1]]; project != nil {
-			return project, split[1]
-		}
-	}
-
-	// Since the URL doesn't specify a project (e.g. http://mydomain.gitlab.io),
-	// return the group project if it exists.
-	if host := getHost(r); host != "" {
-		if groupProject := d.projects[host]; groupProject != nil {
-			return groupProject, host
-		}
-	}
-
-	return nil, ""
-}
-
-=======
->>>>>>> d07b803b
 func getHost(r *http.Request) string {
 	host := strings.ToLower(r.Host)
 
 	if splitHost, _, err := net.SplitHostPort(host); err == nil {
 		host = splitHost
-<<<<<<< HEAD
-	}
-
-	return host
-}
-
-// IsHTTPSOnly figures out if the request should be handled with HTTPS
-// only by looking at group and project level config.
-func (d *D) IsHTTPSOnly(r *http.Request) bool {
-	if d == nil {
-		return false
-	}
-
-	// Check custom domain config (e.g. http://example.com)
-	if d.config != nil {
-		return d.config.HTTPSOnly
-	}
-
-	// Check projects served under the group domain, including the default one
-	if project, _ := d.getProject(r); project != nil {
-		return project.HTTPSOnly
-	}
-
-	return false
-}
-
-// IsAccessControlEnabled figures out if the request is to a project that has access control enabled
-func (d *D) IsAccessControlEnabled(r *http.Request) bool {
-	if d == nil {
-		return false
-	}
-
-	// Check custom domain config (e.g. http://example.com)
-	if d.config != nil {
-		return d.config.AccessControl
-	}
-
-	// Check projects served under the group domain, including the default one
-	if project, _ := d.getProject(r); project != nil {
-		return project.AccessControl
-	}
-
-	return false
-}
-
-// IsNamespaceProject figures out if the request is to a namespace project
-func (d *D) IsNamespaceProject(r *http.Request) bool {
-	if d == nil {
-		return false
-	}
-
-	// If request is to a custom domain, we do not handle it as a namespace project
-	// as there can't be multiple projects under the same custom domain
-	if d.config != nil {
-		return false
-	}
-
-	// Check projects served under the group domain, including the default one
-	if project, _ := d.getProject(r); project != nil {
-		return project.NamespaceProject
-	}
-
-	return false
-}
-
-// GetID figures out what is the ID of the project user tries to access
-func (d *D) GetID(r *http.Request) uint64 {
-	if d == nil {
-		return 0
-	}
-
-	if d.config != nil {
-		return d.config.ID
-	}
-
-	project, _ := d.getProject(r)
-
-	if project != nil {
-		return project.ID
-	}
-
-	return 0
-}
-
-// HasProject figures out if the project exists that the user tries to access
-func (d *D) HasProject(r *http.Request) bool {
-=======
 	}
 
 	return host
@@ -250,21 +137,10 @@
 // IsHTTPSOnly figures out if the request should be handled with HTTPS
 // only by looking at group and project level config.
 func (d *D) IsHTTPSOnly(r *http.Request) bool {
->>>>>>> d07b803b
-	if d == nil {
-		return false
-	}
-
-<<<<<<< HEAD
-	if d.config != nil {
-		return true
-	}
-
-	project, _ := d.getProject(r)
-
-	if project != nil {
-		return true
-=======
+	if d == nil {
+		return false
+	}
+
 	// Check custom domain config (e.g. http://example.com)
 	if d.config != nil {
 		return d.config.HTTPSOnly
@@ -273,7 +149,79 @@
 	// Check projects served under the group domain, including the default one
 	if project, _, _ := d.getProjectWithSubpath(r); project != nil {
 		return project.HTTPSOnly
->>>>>>> d07b803b
+	}
+
+	return false
+}
+
+// IsAccessControlEnabled figures out if the request is to a project that has access control enabled
+func (d *D) IsAccessControlEnabled(r *http.Request) bool {
+	if d == nil {
+		return false
+	}
+
+	// Check custom domain config (e.g. http://example.com)
+	if d.config != nil {
+		return d.config.AccessControl
+	}
+
+	// Check projects served under the group domain, including the default one
+	if project, _, _ := d.getProjectWithSubpath(r); project != nil {
+		return project.AccessControl
+	}
+
+	return false
+}
+
+// IsNamespaceProject figures out if the request is to a namespace project
+func (d *D) IsNamespaceProject(r *http.Request) bool {
+	if d == nil {
+		return false
+	}
+
+	// If request is to a custom domain, we do not handle it as a namespace project
+	// as there can't be multiple projects under the same custom domain
+	if d.config != nil {
+		return false
+	}
+
+	// Check projects served under the group domain, including the default one
+	if project, _, _ := d.getProjectWithSubpath(r); project != nil {
+		return project.NamespaceProject
+	}
+
+	return false
+}
+
+// GetID figures out what is the ID of the project user tries to access
+func (d *D) GetID(r *http.Request) uint64 {
+	if d == nil {
+		return 0
+	}
+
+	if d.config != nil {
+		return d.config.ID
+	}
+
+	if project, _, _ := d.getProjectWithSubpath(r); project != nil {
+		return project.ID
+	}
+
+	return 0
+}
+
+// HasProject figures out if the project exists that the user tries to access
+func (d *D) HasProject(r *http.Request) bool {
+	if d == nil {
+		return false
+	}
+
+	if d.config != nil {
+		return true
+	}
+
+	if project, _, _ := d.getProjectWithSubpath(r); project != nil {
+		return true
 	}
 
 	return false
@@ -409,48 +357,27 @@
 	return d.serveFile(w, r, fullPath)
 }
 
-<<<<<<< HEAD
 func (d *D) serveFileFromGroup(w http.ResponseWriter, r *http.Request) bool {
-	// The Path always contains "/" at the beginning
-	split := strings.SplitN(r.URL.Path, "/", 3)
-
-	// Try to serve file for http://group.example.com/subpath/... => /group/subpath/...
-	if len(split) >= 2 && d.tryFile(w, r, split[1], split[1], split[2:]...) == nil {
-		return true
-	}
-
-	// Try to serve file for http://group.example.com/... => /group/group.example.com/...
-	if r.Host != "" && d.tryFile(w, r, strings.ToLower(r.Host), "", r.URL.Path) == nil {
-		return true
-	}
-
-	return false
-}
-
-func (d *D) serveNotFoundFromGroup(w http.ResponseWriter, r *http.Request) {
-	// The Path always contains "/" at the beginning
-	split := strings.SplitN(r.URL.Path, "/", 3)
-
-	// Try serving not found page for http://group.example.com/subpath/ => /group/subpath/404.html
-	if len(split) >= 2 && d.tryNotFound(w, r, split[1]) == nil {
-		return
-	}
-=======
-func (d *D) serveFromGroup(w http.ResponseWriter, r *http.Request) {
 	project, projectName, subPath := d.getProjectWithSubpath(r)
 	if project == nil {
 		httperrors.Serve404(w)
+		return true
+	}
+
+	if d.tryFile(w, r, projectName, subPath) == nil {
+		return true
+	}
+
+	return false
+}
+
+func (d *D) serveNotFoundFromGroup(w http.ResponseWriter, r *http.Request) {
+	// The Path always contains "/" at the beginning
+	project, projectName, _ := d.getProjectWithSubpath(r)
+	if project == nil {
+		httperrors.Serve404(w)
 		return
 	}
-
-	if d.tryFile(w, r, projectName, subPath) == nil {
-		return
-	}
-
-	// FIXME: In the public namespace project case, since we only serve these
-	// 404s if the project does not exist, they will reveal the existence of
-	// private projects once access control is implemented.
->>>>>>> d07b803b
 
 	// Try serving custom not-found page
 	if d.tryNotFound(w, r, projectName) == nil {
@@ -463,13 +390,8 @@
 
 func (d *D) serveFileFromConfig(w http.ResponseWriter, r *http.Request) bool {
 	// Try to serve file for http://host/... => /group/project/...
-<<<<<<< HEAD
-	if d.tryFile(w, r, d.projectName, "", r.URL.Path) == nil {
-		return true
-=======
 	if d.tryFile(w, r, d.projectName, r.URL.Path) == nil {
-		return
->>>>>>> d07b803b
+		return true
 	}
 
 	return false
