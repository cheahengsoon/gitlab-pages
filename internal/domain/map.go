--- conflicted
+++ resolved
@@ -57,15 +57,10 @@
 		}
 	}
 
-<<<<<<< HEAD
-	groupDomain.projects[projectName] = &project{
+	groupDomain.projects[strings.ToLower(projectName)] = &project{
 		HTTPSOnly:     httpsOnly,
 		AccessControl: accessControl,
 		ID:            id,
-=======
-	groupDomain.projects[strings.ToLower(projectName)] = &project{
-		HTTPSOnly: httpsOnly,
->>>>>>> 5cffa835
 	}
 
 	dm[domainName] = groupDomain
