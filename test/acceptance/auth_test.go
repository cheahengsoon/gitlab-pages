package acceptance_test

import (
	"crypto/tls"
	"fmt"
	"io/ioutil"
	"net/http"
	"net/url"
	"os"
	"regexp"
	"testing"
	"time"

	"github.com/stretchr/testify/require"
)

func TestWhenAuthIsDisabledPrivateIsNotAccessible(t *testing.T) {
	skipUnlessEnabled(t)
	teardown := RunPagesProcess(t, *pagesBinary, listeners, "", "")
	defer teardown()

	rsp, err := GetPageFromListener(t, httpListener, "group.auth.gitlab-example.com", "private.project/")

	require.NoError(t, err)
	rsp.Body.Close()
	require.Equal(t, http.StatusInternalServerError, rsp.StatusCode)
}

func TestWhenAuthIsEnabledPrivateWillRedirectToAuthorize(t *testing.T) {
	skipUnlessEnabled(t)
	teardown := RunPagesProcessWithAuth(t, *pagesBinary, listeners, "")
	defer teardown()

	rsp, err := GetRedirectPage(t, httpsListener, "group.auth.gitlab-example.com", "private.project/")

	require.NoError(t, err)
	defer rsp.Body.Close()

	require.Equal(t, http.StatusFound, rsp.StatusCode)
	require.Equal(t, 1, len(rsp.Header["Location"]))
	url, err := url.Parse(rsp.Header.Get("Location"))
	require.NoError(t, err)
	rsp, err = GetRedirectPage(t, httpsListener, url.Host, url.Path+"?"+url.RawQuery)
	require.NoError(t, err)

	require.Equal(t, http.StatusFound, rsp.StatusCode)
	require.Equal(t, 1, len(rsp.Header["Location"]))

	url, err = url.Parse(rsp.Header.Get("Location"))
	require.NoError(t, err)

	require.Equal(t, "https", url.Scheme)
	require.Equal(t, "gitlab-auth.com", url.Host)
	require.Equal(t, "/oauth/authorize", url.Path)
	require.Equal(t, "clientID", url.Query().Get("client_id"))
	require.Equal(t, "https://projects.gitlab-example.com/auth", url.Query().Get("redirect_uri"))
	require.NotEqual(t, "", url.Query().Get("state"))
}

func TestWhenAuthDeniedWillCauseUnauthorized(t *testing.T) {
	skipUnlessEnabled(t)
	teardown := RunPagesProcessWithAuth(t, *pagesBinary, listeners, "")
	defer teardown()

	rsp, err := GetPageFromListener(t, httpsListener, "projects.gitlab-example.com", "/auth?error=access_denied")

	require.NoError(t, err)
	defer rsp.Body.Close()

	require.Equal(t, http.StatusUnauthorized, rsp.StatusCode)
}
func TestWhenLoginCallbackWithWrongStateShouldFail(t *testing.T) {
	skipUnlessEnabled(t)
	teardown := RunPagesProcessWithAuth(t, *pagesBinary, listeners, "")
	defer teardown()

	rsp, err := GetRedirectPage(t, httpsListener, "group.auth.gitlab-example.com", "private.project/")

	require.NoError(t, err)
	defer rsp.Body.Close()

	// Go to auth page with wrong state will cause failure
	authrsp, err := GetPageFromListener(t, httpsListener, "projects.gitlab-example.com", "/auth?code=0&state=0")

	require.NoError(t, err)
	defer authrsp.Body.Close()

	require.Equal(t, http.StatusUnauthorized, authrsp.StatusCode)
}

func TestWhenLoginCallbackWithUnencryptedCode(t *testing.T) {
	skipUnlessEnabled(t)
	teardown := RunPagesProcessWithAuth(t, *pagesBinary, listeners, "")
	defer teardown()

	rsp, err := GetRedirectPage(t, httpsListener, "group.auth.gitlab-example.com", "private.project/")

	require.NoError(t, err)
	defer rsp.Body.Close()

	cookie := rsp.Header.Get("Set-Cookie")

	url, err := url.Parse(rsp.Header.Get("Location"))
	require.NoError(t, err)

	// Go to auth page with correct state will cause fetching the token
	authrsp, err := GetPageFromListenerWithCookie(t, httpsListener, "projects.gitlab-example.com", "/auth?code=1&state="+
		url.Query().Get("state"), cookie)

	require.NoError(t, err)
	defer authrsp.Body.Close()

	// Will cause 500 because the code is not encrypted
	require.Equal(t, http.StatusInternalServerError, authrsp.StatusCode)
}

func handleAccessControlArtifactRequests(t *testing.T, w http.ResponseWriter, r *http.Request) bool {
	authorization := r.Header.Get("Authorization")

	switch {
	case regexp.MustCompile(`/api/v4/projects/group/private/jobs/\d+/artifacts/delayed_200.html`).MatchString(r.URL.Path):
		sleepIfAuthorized(t, authorization, w)
		return true
	case regexp.MustCompile(`/api/v4/projects/group/private/jobs/\d+/artifacts/404.html`).MatchString(r.URL.Path):
		w.WriteHeader(http.StatusNotFound)
		return true
	case regexp.MustCompile(`/api/v4/projects/group/private/jobs/\d+/artifacts/500.html`).MatchString(r.URL.Path):
		returnIfAuthorized(t, authorization, w, http.StatusInternalServerError)
		return true
	case regexp.MustCompile(`/api/v4/projects/group/private/jobs/\d+/artifacts/200.html`).MatchString(r.URL.Path):
		returnIfAuthorized(t, authorization, w, http.StatusOK)
		return true
	case regexp.MustCompile(`/api/v4/projects/group/subgroup/private/jobs/\d+/artifacts/200.html`).MatchString(r.URL.Path):
		returnIfAuthorized(t, authorization, w, http.StatusOK)
		return true
	default:
		return false
	}
}

func handleAccessControlRequests(t *testing.T, w http.ResponseWriter, r *http.Request) {
	allowedProjects := regexp.MustCompile(`/api/v4/projects/1\d{3}/pages_access`)
	deniedProjects := regexp.MustCompile(`/api/v4/projects/2\d{3}/pages_access`)
	invalidTokenProjects := regexp.MustCompile(`/api/v4/projects/3\d{3}/pages_access`)

	switch {
	case allowedProjects.MatchString(r.URL.Path):
		require.Equal(t, "Bearer abc", r.Header.Get("Authorization"))
		w.WriteHeader(http.StatusOK)
	case deniedProjects.MatchString(r.URL.Path):
		require.Equal(t, "Bearer abc", r.Header.Get("Authorization"))
		w.WriteHeader(http.StatusUnauthorized)
	case invalidTokenProjects.MatchString(r.URL.Path):
		require.Equal(t, "Bearer abc", r.Header.Get("Authorization"))
		w.WriteHeader(http.StatusUnauthorized)
		fmt.Fprint(w, "{\"error\":\"invalid_token\"}")
	default:
		t.Logf("Unexpected r.URL.RawPath: %q", r.URL.Path)
		w.Header().Set("Content-Type", "text/html; charset=utf-8")
		w.WriteHeader(http.StatusNotFound)
	}
}

func returnIfAuthorized(t *testing.T, authorization string, w http.ResponseWriter, status int) {
	if authorization != "" {
		require.Equal(t, "Bearer abc", authorization)
		w.WriteHeader(status)
	} else {
		w.WriteHeader(http.StatusNotFound)
	}
}

func sleepIfAuthorized(t *testing.T, authorization string, w http.ResponseWriter) {
	if authorization != "" {
		require.Equal(t, "Bearer abc", authorization)
		time.Sleep(2 * time.Second)
	} else {
		w.WriteHeader(http.StatusNotFound)
	}
}

func TestAccessControlUnderCustomDomain(t *testing.T) {
	skipUnlessEnabled(t, "not-inplace-chroot")

	testServer := makeGitLabPagesAccessStub(t)
	testServer.Start()
	defer testServer.Close()

	teardown := RunPagesProcessWithAuthServer(t, *pagesBinary, listeners, "", testServer.URL)
	defer teardown()

	tests := map[string]struct {
		domain string
		path   string
	}{
		"private_domain": {
			domain: "private.domain.com",
			path:   "",
		},
		"private_domain_with_query": {
			domain: "private.domain.com",
			path:   "?q=test",
		},
	}
	for name, tt := range tests {
		t.Run(name, func(t *testing.T) {
			rsp, err := GetRedirectPage(t, httpListener, tt.domain, tt.path)
			require.NoError(t, err)
			defer rsp.Body.Close()

			cookie := rsp.Header.Get("Set-Cookie")

			url, err := url.Parse(rsp.Header.Get("Location"))
			require.NoError(t, err)

			state := url.Query().Get("state")
			require.Equal(t, "http://"+tt.domain, url.Query().Get("domain"))

			pagesrsp, err := GetRedirectPage(t, httpListener, url.Host, url.Path+"?"+url.RawQuery)
			require.NoError(t, err)
			defer pagesrsp.Body.Close()

			pagescookie := pagesrsp.Header.Get("Set-Cookie")

			// Go to auth page with correct state will cause fetching the token
			authrsp, err := GetRedirectPageWithCookie(t, httpListener, tt.domain, "/auth?code=1&state="+
				state, pagescookie)

			require.NoError(t, err)
			defer authrsp.Body.Close()

			url, err = url.Parse(authrsp.Header.Get("Location"))
			require.NoError(t, err)

<<<<<<< HEAD
	// Will redirect to custom domain
	require.Equal(t, "private.domain.com", url.Host)
	// code must have changed since it's encrypted
	code := url.Query().Get("code")
	require.NotEqual(t, "1", code)
	require.Equal(t, state, url.Query().Get("state"))

	// Run auth callback in custom domain
	authrsp, err = GetRedirectPageWithCookie(t, httpListener, "private.domain.com", "/auth?code="+code+"&state="+
		state, cookie)
=======
			// Will redirect to custom domain
			require.Equal(t, tt.domain, url.Host)
			require.Equal(t, "1", url.Query().Get("code"))
			require.Equal(t, state, url.Query().Get("state"))

			// Run auth callback in custom domain
			authrsp, err = GetRedirectPageWithCookie(t, httpListener, tt.domain, "/auth?code=1&state="+
				state, cookie)
>>>>>>> 68a4f5be

			require.NoError(t, err)
			defer authrsp.Body.Close()

			// Will redirect to the page
			cookie = authrsp.Header.Get("Set-Cookie")
			require.Equal(t, http.StatusFound, authrsp.StatusCode)

			url, err = url.Parse(authrsp.Header.Get("Location"))
			require.NoError(t, err)

			// Will redirect to custom domain
			require.Equal(t, "http://"+tt.domain+"/"+tt.path, url.String())

			// Fetch page in custom domain
			authrsp, err = GetRedirectPageWithCookie(t, httpListener, tt.domain, tt.path, cookie)
			require.NoError(t, err)
			require.Equal(t, http.StatusOK, authrsp.StatusCode)
		})
	}
}

func TestCustomErrorPageWithAuth(t *testing.T) {
	skipUnlessEnabled(t, "not-inplace-chroot")
	testServer := makeGitLabPagesAccessStub(t)
	testServer.Start()
	defer testServer.Close()

	teardown := RunPagesProcessWithAuthServer(t, *pagesBinary, listeners, "", testServer.URL)
	defer teardown()

	tests := []struct {
		name              string
		domain            string
		path              string
		expectedErrorPage string
	}{
		{
			name:              "private_project_authorized",
			domain:            "group.404.gitlab-example.com",
			path:              "/private_project/unknown",
			expectedErrorPage: "Private custom 404 error page",
		},
		{
			name:   "public_namespace_with_private_unauthorized_project",
			domain: "group.404.gitlab-example.com",
			// /private_unauthorized/config.json resolves project ID to 2000 which will cause a 401 from the mock GitLab testServer
			path:              "/private_unauthorized/unknown",
			expectedErrorPage: "Custom 404 group page",
		},
		{
			name:              "private_namespace_authorized",
			domain:            "group.auth.gitlab-example.com",
			path:              "/unknown",
			expectedErrorPage: "group.auth.gitlab-example.com namespace custom 404",
		},
		{
			name:   "private_namespace_with_private_project_auth_failed",
			domain: "group.auth.gitlab-example.com",
			// project ID is 2000
			path:              "/private.project.1/unknown",
			expectedErrorPage: "The page you're looking for could not be found.",
		},
	}
	for _, tt := range tests {
		t.Run(tt.name, func(t *testing.T) {
			rsp, err := GetRedirectPage(t, httpListener, tt.domain, tt.path)
			require.NoError(t, err)
			defer rsp.Body.Close()

			cookie := rsp.Header.Get("Set-Cookie")

			url, err := url.Parse(rsp.Header.Get("Location"))
			require.NoError(t, err)

			state := url.Query().Get("state")
			require.Equal(t, "http://"+tt.domain, url.Query().Get("domain"))

			pagesrsp, err := GetRedirectPage(t, httpListener, url.Host, url.Path+"?"+url.RawQuery)
			require.NoError(t, err)
			defer pagesrsp.Body.Close()

			pagescookie := pagesrsp.Header.Get("Set-Cookie")

			// Go to auth page with correct state will cause fetching the token
			authrsp, err := GetRedirectPageWithCookie(t, httpListener, "projects.gitlab-example.com", "/auth?code=1&state="+
				state, pagescookie)

			require.NoError(t, err)
			defer authrsp.Body.Close()

			url, err = url.Parse(authrsp.Header.Get("Location"))
			require.NoError(t, err)

			// Will redirect to custom domain
			require.Equal(t, tt.domain, url.Host)
			// code must have changed since it's encrypted
			code := url.Query().Get("code")
			require.NotEqual(t, "1", code)
			require.Equal(t, state, url.Query().Get("state"))

			// Run auth callback in custom domain
			authrsp, err = GetRedirectPageWithCookie(t, httpListener, tt.domain, "/auth?code="+code+"&state="+
				state, cookie)

			require.NoError(t, err)
			defer authrsp.Body.Close()

			// Will redirect to the page
			groupCookie := authrsp.Header.Get("Set-Cookie")
			require.Equal(t, http.StatusFound, authrsp.StatusCode)

			url, err = url.Parse(authrsp.Header.Get("Location"))
			require.NoError(t, err)

			// Will redirect to custom domain error page
			require.Equal(t, "http://"+tt.domain+tt.path, url.String())

			// Fetch page in custom domain
			anotherResp, err := GetRedirectPageWithCookie(t, httpListener, tt.domain, tt.path, groupCookie)
			require.NoError(t, err)

			require.Equal(t, http.StatusNotFound, anotherResp.StatusCode)

			page, err := ioutil.ReadAll(anotherResp.Body)
			require.NoError(t, err)
			require.Contains(t, string(page), tt.expectedErrorPage)
		})
	}
}

func TestAccessControlUnderCustomDomainWithHTTPSProxy(t *testing.T) {
	skipUnlessEnabled(t, "not-inplace-chroot")

	testServer := makeGitLabPagesAccessStub(t)
	testServer.Start()
	defer testServer.Close()

	teardown := RunPagesProcessWithAuthServer(t, *pagesBinary, listeners, "", testServer.URL)
	defer teardown()

	rsp, err := GetProxyRedirectPageWithCookie(t, proxyListener, "private.domain.com", "/", "", true)
	require.NoError(t, err)
	defer rsp.Body.Close()

	cookie := rsp.Header.Get("Set-Cookie")

	url, err := url.Parse(rsp.Header.Get("Location"))
	require.NoError(t, err)

	state := url.Query().Get("state")
	require.Equal(t, url.Query().Get("domain"), "https://private.domain.com")
	pagesrsp, err := GetProxyRedirectPageWithCookie(t, proxyListener, url.Host, url.Path+"?"+url.RawQuery, "", true)
	require.NoError(t, err)
	defer pagesrsp.Body.Close()

	pagescookie := pagesrsp.Header.Get("Set-Cookie")

	// Go to auth page with correct state will cause fetching the token
	authrsp, err := GetProxyRedirectPageWithCookie(t, proxyListener,
		"projects.gitlab-example.com", "/auth?code=1&state="+state,
		pagescookie, true)

	require.NoError(t, err)
	defer authrsp.Body.Close()

	url, err = url.Parse(authrsp.Header.Get("Location"))
	require.NoError(t, err)

	// Will redirect to custom domain
	require.Equal(t, "private.domain.com", url.Host)
	// code must have changed since it's encrypted
	code := url.Query().Get("code")
	require.NotEqual(t, "1", code)
	require.Equal(t, state, url.Query().Get("state"))

	// Run auth callback in custom domain
	authrsp, err = GetProxyRedirectPageWithCookie(t, proxyListener, "private.domain.com",
		"/auth?code="+code+"&state="+state, cookie, true)

	require.NoError(t, err)
	defer authrsp.Body.Close()

	// Will redirect to the page
	cookie = authrsp.Header.Get("Set-Cookie")
	require.Equal(t, http.StatusFound, authrsp.StatusCode)

	url, err = url.Parse(authrsp.Header.Get("Location"))
	require.NoError(t, err)

	// Will redirect to custom domain
	require.Equal(t, "https://private.domain.com/", url.String())
	// Fetch page in custom domain
	authrsp, err = GetProxyRedirectPageWithCookie(t, proxyListener, "private.domain.com", "/",
		cookie, true)
	require.NoError(t, err)
	require.Equal(t, http.StatusOK, authrsp.StatusCode)
}

func TestAccessControlGroupDomain404RedirectsAuth(t *testing.T) {
	skipUnlessEnabled(t)
	teardown := RunPagesProcessWithAuth(t, *pagesBinary, listeners, "")
	defer teardown()

	rsp, err := GetRedirectPage(t, httpListener, "group.gitlab-example.com", "/nonexistent/")
	require.NoError(t, err)
	defer rsp.Body.Close()
	require.Equal(t, http.StatusFound, rsp.StatusCode)
	// Redirects to the projects under gitlab pages domain for authentication flow
	url, err := url.Parse(rsp.Header.Get("Location"))
	require.NoError(t, err)
	require.Equal(t, "projects.gitlab-example.com", url.Host)
	require.Equal(t, "/auth", url.Path)
}
func TestAccessControlProject404DoesNotRedirect(t *testing.T) {
	skipUnlessEnabled(t)
	teardown := RunPagesProcessWithAuth(t, *pagesBinary, listeners, "")
	defer teardown()

	rsp, err := GetRedirectPage(t, httpListener, "group.gitlab-example.com", "/project/nonexistent/")
	require.NoError(t, err)
	defer rsp.Body.Close()
	require.Equal(t, http.StatusNotFound, rsp.StatusCode)
}

func setupTransport(t *testing.T) {
	transport := (TestHTTPSClient.Transport).(*http.Transport)
	defer func(t time.Duration) {
		transport.ResponseHeaderTimeout = t
	}(transport.ResponseHeaderTimeout)
	transport.ResponseHeaderTimeout = 5 * time.Second
}

type runPagesFunc func(t *testing.T, pagesPath string, listeners []ListenSpec, promPort string, sslCertFile string, authServer string) func()

func testAccessControl(t *testing.T, runPages runPagesFunc) {
	skipUnlessEnabled(t, "not-inplace-chroot")

	setupTransport(t)

	keyFile, certFile := CreateHTTPSFixtureFiles(t)
	cert, err := tls.LoadX509KeyPair(certFile, keyFile)
	require.NoError(t, err)
	defer os.Remove(keyFile)
	defer os.Remove(certFile)

	testServer := makeGitLabPagesAccessStub(t)
	testServer.TLS = &tls.Config{Certificates: []tls.Certificate{cert}}
	testServer.StartTLS()
	defer testServer.Close()

	tests := []struct {
		host         string
		path         string
		status       int
		redirectBack bool
		name         string
	}{
		{
			name:         "project with access",
			host:         "group.auth.gitlab-example.com",
			path:         "/private.project/",
			status:       http.StatusOK,
			redirectBack: false,
		},
		{
			name:         "project without access",
			host:         "group.auth.gitlab-example.com",
			path:         "/private.project.1/",
			status:       http.StatusNotFound, // Do not expose project existed
			redirectBack: false,
		},
		{
			name:         "invalid token test should redirect back",
			host:         "group.auth.gitlab-example.com",
			path:         "/private.project.2/",
			status:       http.StatusFound,
			redirectBack: true,
		},
		{
			name:         "no project should redirect to login and then return 404",
			host:         "group.auth.gitlab-example.com",
			path:         "/nonexistent/",
			status:       http.StatusNotFound,
			redirectBack: false,
		},
		{
			name:         "no project should redirect to login and then return 404",
			host:         "nonexistent.gitlab-example.com",
			path:         "/nonexistent/",
			status:       http.StatusNotFound,
			redirectBack: false,
		}, // subgroups
		{
			name:         "[subgroup] project with access",
			host:         "group.auth.gitlab-example.com",
			path:         "/subgroup/private.project/",
			status:       http.StatusOK,
			redirectBack: false,
		},
		{
			name:         "[subgroup] project without access",
			host:         "group.auth.gitlab-example.com",
			path:         "/subgroup/private.project.1/",
			status:       http.StatusNotFound, // Do not expose project existed
			redirectBack: false,
		},
		{
			name:         "[subgroup] invalid token test should redirect back",
			host:         "group.auth.gitlab-example.com",
			path:         "/subgroup/private.project.2/",
			status:       http.StatusFound,
			redirectBack: true,
		},
		{
			name:         "[subgroup] no project should redirect to login and then return 404",
			host:         "group.auth.gitlab-example.com",
			path:         "/subgroup/nonexistent/",
			status:       http.StatusNotFound,
			redirectBack: false,
		},
		{
			name:         "[subgroup] no project should redirect to login and then return 404",
			host:         "nonexistent.gitlab-example.com",
			path:         "/subgroup/nonexistent/",
			status:       http.StatusNotFound,
			redirectBack: false,
		},
	}

	for _, tt := range tests {
		t.Run(tt.name, func(t *testing.T) {
			teardown := runPages(t, *pagesBinary, listeners, "", certFile, testServer.URL)
			defer teardown()

			rsp, err := GetRedirectPage(t, httpsListener, tt.host, tt.path)

			require.NoError(t, err)
			defer rsp.Body.Close()

			require.Equal(t, http.StatusFound, rsp.StatusCode)
			cookie := rsp.Header.Get("Set-Cookie")

			// Redirects to the projects under gitlab pages domain for authentication flow
			url, err := url.Parse(rsp.Header.Get("Location"))
			require.NoError(t, err)
			require.Equal(t, "projects.gitlab-example.com", url.Host)
			require.Equal(t, "/auth", url.Path)
			state := url.Query().Get("state")

			rsp, err = GetRedirectPage(t, httpsListener, url.Host, url.Path+"?"+url.RawQuery)

			require.NoError(t, err)
			defer rsp.Body.Close()

			require.Equal(t, http.StatusFound, rsp.StatusCode)
			pagesDomainCookie := rsp.Header.Get("Set-Cookie")

			// Go to auth page with correct state will cause fetching the token
			authrsp, err := GetRedirectPageWithCookie(t, httpsListener, "projects.gitlab-example.com", "/auth?code=1&state="+
				state, pagesDomainCookie)

			require.NoError(t, err)
			defer authrsp.Body.Close()

			// Will redirect auth callback to correct host
			url, err = url.Parse(authrsp.Header.Get("Location"))
			require.NoError(t, err)
			require.Equal(t, tt.host, url.Host)
			require.Equal(t, "/auth", url.Path)

			// Request auth callback in project domain
			authrsp, err = GetRedirectPageWithCookie(t, httpsListener, url.Host, url.Path+"?"+url.RawQuery, cookie)
			require.NoError(t, err)

			// server returns the ticket, user will be redirected to the project page
			require.Equal(t, http.StatusFound, authrsp.StatusCode)
			cookie = authrsp.Header.Get("Set-Cookie")
			rsp, err = GetRedirectPageWithCookie(t, httpsListener, tt.host, tt.path, cookie)

			require.NoError(t, err)
			defer rsp.Body.Close()

			require.Equal(t, tt.status, rsp.StatusCode)
			require.Equal(t, "", rsp.Header.Get("Cache-Control"))

			if tt.redirectBack {
				url, err = url.Parse(rsp.Header.Get("Location"))
				require.NoError(t, err)

				require.Equal(t, "https", url.Scheme)
				require.Equal(t, tt.host, url.Host)
				require.Equal(t, tt.path, url.Path)
			}
		})
	}
}

func TestAccessControlWithSSLCertFile(t *testing.T) {
	testAccessControl(t, RunPagesProcessWithAuthServerWithSSLCertFile)
}

func TestAccessControlWithSSLCertDir(t *testing.T) {
	testAccessControl(t, RunPagesProcessWithAuthServerWithSSLCertDir)
}

// This proves the fix for https://gitlab.com/gitlab-org/gitlab-pages/-/issues/262
// Read the issue description if any changes to internal/auth/ break this test.
// Related to https://tools.ietf.org/html/rfc6749#section-10.6.
func TestHijackedCode(t *testing.T) {
	skipUnlessEnabled(t, "not-inplace-chroot")

	testServer := makeGitLabPagesAccessStub(t)
	testServer.Start()
	defer testServer.Close()

	teardown := RunPagesProcessWithAuthServer(t, *pagesBinary, listeners, "", testServer.URL)
	defer teardown()

	/****ATTACKER******/
	// get valid cookie for a different private project
	targetDomain := "private.domain.com"
	attackersDomain := "group.auth.gitlab-example.com"
	attackerCookie, attackerState := getValidCookieAndState(t, targetDomain)

	/****TARGET******/
	// fool target to click on modified URL with attacker's domain for redirect with a valid state
	hackedURL := fmt.Sprintf("/auth?domain=http://%s&state=%s", attackersDomain, "irrelevant")
	maliciousResp, err := GetProxyRedirectPageWithCookie(t, proxyListener, "projects.gitlab-example.com", hackedURL, "", true)
	require.NoError(t, err)
	defer maliciousResp.Body.Close()

	pagesCookie := maliciousResp.Header.Get("Set-Cookie")

	/*
	   OAuth flow happens here...
	*/
	maliciousRespURL, err := url.Parse(maliciousResp.Header.Get("Location"))
	require.NoError(t, err)
	maliciousState := maliciousRespURL.Query().Get("state")

	// Go to auth page with correct state and code "obtained" from GitLab
	authrsp, err := GetProxyRedirectPageWithCookie(t, proxyListener,
		"projects.gitlab-example.com", "/auth?code=1&state="+maliciousState,
		pagesCookie, true)

	require.NoError(t, err)
	defer authrsp.Body.Close()

	/****ATTACKER******/
	// Target is redirected to attacker's domain and attacker receives the proper code
	require.Equal(t, http.StatusFound, authrsp.StatusCode, "should redirect to attacker's domain")
	authrspURL, err := url.Parse(authrsp.Header.Get("Location"))
	require.NoError(t, err)
	require.Contains(t, authrspURL.String(), attackersDomain)

	// attacker's got the code
	hijackedCode := authrspURL.Query().Get("code")
	require.NotEmpty(t, hijackedCode)

	// attacker tries to access private pages content
	impersonatingRes, err := GetProxyRedirectPageWithCookie(t, proxyListener, targetDomain,
		"/auth?code="+hijackedCode+"&state="+attackerState, attackerCookie, true)
	require.NoError(t, err)
	defer authrsp.Body.Close()

	require.Equal(t, impersonatingRes.StatusCode, http.StatusInternalServerError, "should fail to decode code")
}

func getValidCookieAndState(t *testing.T, domain string) (string, string) {
	t.Helper()

	// follow flow to get a valid cookie
	// visit https://<domain>/
	rsp, err := GetProxyRedirectPageWithCookie(t, proxyListener, domain, "/", "", true)
	require.NoError(t, err)
	defer rsp.Body.Close()

	cookie := rsp.Header.Get("Set-Cookie")
	require.NotEmpty(t, cookie)

	redirectURL, err := url.Parse(rsp.Header.Get("Location"))
	require.NoError(t, err)

	state := redirectURL.Query().Get("state")
	require.NotEmpty(t, state)

	return cookie, state
}<|MERGE_RESOLUTION|>--- conflicted
+++ resolved
@@ -232,27 +232,13 @@
 			url, err = url.Parse(authrsp.Header.Get("Location"))
 			require.NoError(t, err)
 
-<<<<<<< HEAD
-	// Will redirect to custom domain
-	require.Equal(t, "private.domain.com", url.Host)
-	// code must have changed since it's encrypted
-	code := url.Query().Get("code")
-	require.NotEqual(t, "1", code)
-	require.Equal(t, state, url.Query().Get("state"))
-
-	// Run auth callback in custom domain
-	authrsp, err = GetRedirectPageWithCookie(t, httpListener, "private.domain.com", "/auth?code="+code+"&state="+
-		state, cookie)
-=======
 			// Will redirect to custom domain
 			require.Equal(t, tt.domain, url.Host)
-			require.Equal(t, "1", url.Query().Get("code"))
-			require.Equal(t, state, url.Query().Get("state"))
-
-			// Run auth callback in custom domain
-			authrsp, err = GetRedirectPageWithCookie(t, httpListener, tt.domain, "/auth?code=1&state="+
+			code := url.Query().Get("code")
+			require.NotEqual(t, "1", code)
+
+			authrsp, err = GetRedirectPageWithCookie(t, httpListener, tt.domain, "/auth?code="+code+"&state="+
 				state, cookie)
->>>>>>> 68a4f5be
 
 			require.NoError(t, err)
 			defer authrsp.Body.Close()
