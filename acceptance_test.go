--- conflicted
+++ resolved
@@ -1525,13 +1525,6 @@
 			}
 		})
 	}
-<<<<<<< HEAD
-}
-
-func TestApiSecretKeyFlagIsSupported(t *testing.T) {
-	skipUnlessEnabled(t)
-	teardown := RunPagesProcess(t, *pagesBinary, listeners, "", "-api-secret-key", "/path/to/secret.key")
-	defer teardown()
 }
 
 func TestGitlabDomainsSource(t *testing.T) {
@@ -1555,6 +1548,4 @@
 
 	assert.Equal(t, http.StatusOK, response.StatusCode)
 	assert.Equal(t, "New Pages GitLab Source PoC OK\n", string(body))
-=======
->>>>>>> 29b0a2d8
 }